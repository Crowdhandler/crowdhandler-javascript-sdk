const express = require("express");
const router = express.Router();
const crowdhandler = require("crowdhandler-sdk");
const { URL } = require("url");

// Middleware to handle CrowdHandler logic for POST and PUT methods
const crowdHandlerMiddleware = async (req, res, next) => {
  const method = req.method;

  // Check if the request method is POST or PUT
  if (method === "POST" || method === "PUT") {
<<<<<<< HEAD
    const { gatekeeper } = crowdhandler.init({
      publicKey: "YOUR_PUBLIC_KEY",
      request: req,
      response: res
    });
=======
    const publicKey = "YOUR_PUBLIC_KEY";
    const public_client = new crowdhandler.PublicClient(publicKey);
    const ch_context = new crowdhandler.RequestContext({request: req, response: res});
    const ch_gatekeeper = new crowdhandler.Gatekeeper(
      public_client,
      ch_context,
      { publicKey: publicKey }
    );
>>>>>>> b30218b6

    let decodedBody;
    let chToken;
    let sourceURL;

    if (req.body) {
      try {
        decodedBody = JSON.parse(req.body);
        chToken = decodedBody.chToken;
        sourceURL = decodedBody.sourceURL;

        // Extract host & path from sourceURL
        let url = new URL(sourceURL);
        let temporaryHost = url.host;
        let temporaryPath = url.pathname;

        // Override the gatekeeper host and path with the sourceURL
        gatekeeper.overrideHost(temporaryHost);
        gatekeeper.overridePath(temporaryPath);

        // If there's a token in the body, provide gatekeeper with a pseudo cookie
        if (chToken) {
          gatekeeper.overrideCookie(`crowdhandler=${chToken}`);
        }
      } catch (error) {
        console.error("Error parsing JSON:", error);
        return next(error);
      }
    }

    const ch_status = await gatekeeper.validateRequest();

    // If the request is not promoted, send a 403 Forbidden response and do not proceed to the next middleware
    if (!ch_status.promoted) {
      res.status(403).send("Forbidden");
      return;
    } else {
      // If the request is promoted, save the gatekeeper instance in res.locals for later use
      res.locals.gatekeeper = gatekeeper;
    }
  }
  // Continue to the next middleware or route handler
  next();
};

// Add the CrowdHandler middleware to the router
router.use(crowdHandlerMiddleware);

// Route handler for all request methods and paths
router.all("*", (req, res, next) => {
  // Render the view and send the HTML
  res.render("index", { title: "hello" }, (err, html) => {
    // Handle any errors during rendering
    if (err) {
      return next(err);
    }

    // Send the rendered HTML to the client
    res.send(html);

    // If the gatekeeper instance exists in res.locals, record the performance
    if (res.locals.gatekeeper) {
      res.locals.gatekeeper.recordPerformance();
    }

    /*
     * IMPORTANT CONSIDERATION:
     *
     * The default status code sent to CrowdHandler is '200'. However, if a different status code needs to be sent,
     * it can be achieved by passing it as a parameter to the 'recordPerformance' method.
     *
     * Example:
     * gatekeeper.recordPerformance({status: 404});
     *
     * If you are using CrowdHandler's autotune feature, is is crucial to pass accurate status codes to CrowdHandler to ensure the precision of analytics and autotune results.
     */
  });
});

// Export the router
module.exports = router;<|MERGE_RESOLUTION|>--- conflicted
+++ resolved
@@ -9,22 +9,11 @@
 
   // Check if the request method is POST or PUT
   if (method === "POST" || method === "PUT") {
-<<<<<<< HEAD
     const { gatekeeper } = crowdhandler.init({
       publicKey: "YOUR_PUBLIC_KEY",
       request: req,
       response: res
     });
-=======
-    const publicKey = "YOUR_PUBLIC_KEY";
-    const public_client = new crowdhandler.PublicClient(publicKey);
-    const ch_context = new crowdhandler.RequestContext({request: req, response: res});
-    const ch_gatekeeper = new crowdhandler.Gatekeeper(
-      public_client,
-      ch_context,
-      { publicKey: publicKey }
-    );
->>>>>>> b30218b6
 
     let decodedBody;
     let chToken;
